--- conflicted
+++ resolved
@@ -5,14 +5,9 @@
 from .layers import (Activation, DropOut, MaxPool2D, Reshape, DenseVariational,
                      DenseMAP, InputLayer, EmbedVariational, RandomFourier,
                      RandomArcCosine)
-<<<<<<< HEAD
 from .hlayers import Concat, Sum, PerFeature
 from .impute import MeanImpute, RandomGaussImpute
-from .kernels import RBF, Matern
-=======
-from .ops import Stack, Concat, Add, SliceCat, MeanImpute, RandomGaussImpute
 from .kernels import RBF, Matern, RBFVariational
->>>>>>> 150be445
 from .distributions import (norm_prior, norm_posterior, gaus_posterior)
 from .util import (batch, pos, predict_expected, predict_samples,
                    batch_prediction)
